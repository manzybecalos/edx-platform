"""
APIs providing support for enterprise functionality.
"""


import logging
import traceback
from functools import wraps

from crum import get_current_request
from django.conf import settings
from django.contrib.auth.models import User
from django.contrib.sites.models import Site
from django.core.cache import cache
from django.shortcuts import redirect
from django.template.loader import render_to_string
from django.urls import reverse
from django.utils.http import urlencode
from django.utils.translation import ugettext as _
from edx_django_utils.cache import TieredCache, get_cache_key
from edx_rest_api_client.client import EdxRestApiClient
from slumber.exceptions import HttpClientError, HttpNotFoundError, HttpServerError

from openedx.core.djangoapps.oauth_dispatch.jwt import create_jwt_for_user
from openedx.core.djangoapps.site_configuration import helpers as configuration_helpers
from openedx.core.djangolib.markup import HTML, Text
from openedx.features.enterprise_support.utils import get_data_consent_share_cache_key
from third_party_auth.pipeline import get as get_partial_pipeline
from third_party_auth.provider import Registry

try:
    from enterprise.models import (
        EnterpriseCustomer,
        EnterpriseCustomerIdentityProvider,
        EnterpriseCustomerUser,
        PendingEnterpriseCustomerUser
    )
    from enterprise.api.v1.serializers import EnterpriseCustomerUserReadOnlySerializer
    from consent.models import DataSharingConsent, DataSharingConsentTextOverrides
except ImportError:
    pass


CONSENT_FAILED_PARAMETER = 'consent_failed'
LOGGER = logging.getLogger("edx.enterprise_helpers")
ENTERPRISE_CUSTOMER_KEY_NAME = 'enterprise_customer'

# See https://open-edx-proposals.readthedocs.io/en/latest/oep-0022-bp-django-caches.html#common-caching-defect-and-fix
_CACHE_MISS = '__CACHE_MISS__'


class EnterpriseApiException(Exception):
    """
    Exception for errors while communicating with the Enterprise service API.
    """


class ConsentApiClient(object):
    """
    Class for producing an Enterprise Consent service API client
    """

    def __init__(self, user):
        """
        Initialize an authenticated Consent service API client by using the
        provided user.
        """
        jwt = create_jwt_for_user(user)
        url = configuration_helpers.get_value('ENTERPRISE_CONSENT_API_URL', settings.ENTERPRISE_CONSENT_API_URL)
        self.client = EdxRestApiClient(
            url,
            jwt=jwt,
            append_slash=False,
        )
        self.consent_endpoint = self.client.data_sharing_consent

    def revoke_consent(self, **kwargs):
        """
        Revoke consent from any existing records that have it at the given scope.

        This endpoint takes any given kwargs, which are understood as filtering the
        conceptual scope of the consent involved in the request.
        """
        return self.consent_endpoint.delete(**kwargs)

    def provide_consent(self, **kwargs):
        """
        Provide consent at the given scope.

        This endpoint takes any given kwargs, which are understood as filtering the
        conceptual scope of the consent involved in the request.
        """
        return self.consent_endpoint.post(kwargs)

    def consent_required(self, enrollment_exists=False, **kwargs):
        """
        Determine if consent is required at the given scope.

        This endpoint takes any given kwargs, which are understood as filtering the
        conceptual scope of the consent involved in the request.
        """

        # Call the endpoint with the given kwargs, and check the value that it provides.
        LOGGER.info(
            u"Calling enterprise consent API for user [{username}] and course [{course_id}].".format(
                username=kwargs.get('username'),
                course_id=kwargs.get('course_id')
            )
        )
        response = self.consent_endpoint.get(**kwargs)

        # No Enterprise record exists, but we're already enrolled in a course. So, go ahead and proceed.
        if enrollment_exists and not response.get('exists', False):
            LOGGER.info(
                u"No enterprise record exists for user [{username}] and course [{course_id}], but the user is already "
                u"enrolled, so consent is not required.".format(
                    username=kwargs.get('username'),
                    course_id=kwargs.get('course_id')
                )
            )

            return False

        LOGGER.info(
            u"The response from the Enterprise API to check if consent is required for user [{username}] and course "
            u"[{course_id}] is [{required}]. ".format(
                username=kwargs.get('username'),
                course_id=kwargs.get('course_id'),
                required=response['consent_required']
            )
        )

        # In all other cases, just trust the Consent API.
        return response['consent_required']


class EnterpriseServiceClientMixin(object):
    """
    Class for initializing an Enterprise API clients with service user.
    """

    def __init__(self):
        """
        Initialize an authenticated Enterprise API client by using the
        Enterprise worker user by default.
        """
        user = User.objects.get(username=settings.ENTERPRISE_SERVICE_WORKER_USERNAME)
        super(EnterpriseServiceClientMixin, self).__init__(user)


class ConsentApiServiceClient(EnterpriseServiceClientMixin, ConsentApiClient):
    """
    Class for producing an Enterprise Consent API client with service user.
    """


class EnterpriseApiClient(object):
    """
    Class for producing an Enterprise service API client.
    """

    def __init__(self, user):
        """
        Initialize an authenticated Enterprise service API client by using the
        provided user.
        """
        self.user = user
        jwt = create_jwt_for_user(user)
        self.client = EdxRestApiClient(
            configuration_helpers.get_value('ENTERPRISE_API_URL', settings.ENTERPRISE_API_URL),
            jwt=jwt
        )

    def get_enterprise_customer(self, uuid):
        endpoint = getattr(self.client, 'enterprise-customer')
        return endpoint(uuid).get()

    def post_enterprise_course_enrollment(self, username, course_id, consent_granted):
        """
        Create an EnterpriseCourseEnrollment by using the corresponding serializer (for validation).
        """
        data = {
            'username': username,
            'course_id': course_id,
            'consent_granted': consent_granted,
        }
        endpoint = getattr(self.client, 'enterprise-course-enrollment')
        try:
            endpoint.post(data=data)
        except (HttpClientError, HttpServerError):
            message = (
                u"An error occured while posting EnterpriseCourseEnrollment for user {username} and "
                u"course run {course_id} (consent_granted value: {consent_granted})"
            ).format(
                username=username,
                course_id=course_id,
                consent_granted=consent_granted,
            )
            LOGGER.exception(message)
            raise EnterpriseApiException(message)

    def fetch_enterprise_learner_data(self, user):
        """
        Fetch information related to enterprise from the Enterprise Service.

        Example:
            fetch_enterprise_learner_data(user)

        Argument:
            user: (User) django auth user

        Returns:
            dict:
            {
                "count": 1,
                "num_pages": 1,
                "current_page": 1,
                "next": null,
                "start": 0,
                "previous": null
                "results": [
                    {
                        "enterprise_customer": {
                            "uuid": "cf246b88-d5f6-4908-a522-fc307e0b0c59",
                            "name": "TestShib",
                            "active": true,
                            "site": {
                                "domain": "example.com",
                                "name": "example.com"
                            },
                            "enable_data_sharing_consent": true,
                            "enforce_data_sharing_consent": "at_login",
                            "branding_configuration": {
                                "enterprise_customer": "cf246b88-d5f6-4908-a522-fc307e0b0c59",
                                "logo": "https://open.edx.org/sites/all/themes/edx_open/logo.png"
                            },
                            "enterprise_customer_entitlements": [
                                {
                                    "enterprise_customer": "cf246b88-d5f6-4908-a522-fc307e0b0c59",
                                    "entitlement_id": 69
                                }
                            ],
                            "replace_sensitive_sso_username": False,
                        },
                        "user_id": 5,
                        "user": {
                            "username": "staff",
                            "first_name": "",
                            "last_name": "",
                            "email": "staff@example.com",
                            "is_staff": true,
                            "is_active": true,
                            "date_joined": "2016-09-01T19:18:26.026495Z"
                        },
                        "data_sharing_consent_records": [
                            {
                                "username": "staff",
                                "enterprise_customer_uuid": "cf246b88-d5f6-4908-a522-fc307e0b0c59",
                                "exists": true,
                                "course_id": "course-v1:edX DemoX Demo_Course",
                                "consent_provided": true,
                                "consent_required": false
                            }
                        ]
                    }
                ],
            }

        Raises:
            ConnectionError: requests exception "ConnectionError", raised if if ecommerce is unable to connect
                to enterprise api server.
            SlumberBaseException: base slumber exception "SlumberBaseException", raised if API response contains
                http error status like 4xx, 5xx etc.
            Timeout: requests exception "Timeout", raised if enterprise API is taking too long for returning
                a response. This exception is raised for both connection timeout and read timeout.

        """
        if not user.is_authenticated:
            return None

        api_resource_name = 'enterprise-learner'

        try:
            endpoint = getattr(self.client, api_resource_name)
            querystring = {'username': user.username}
            response = endpoint().get(**querystring)
        except (HttpClientError, HttpServerError):
            LOGGER.exception(
                u'Failed to get enterprise-learner for user [%s] with client user [%s]. Caller: %s, Request PATH: %s',
                user.username,
                self.user.username,
                "".join(traceback.format_stack()),
                get_current_request().META['PATH_INFO'],
            )
            return None

        return response


class EnterpriseApiServiceClient(EnterpriseServiceClientMixin, EnterpriseApiClient):
    """
    Class for producing an Enterprise service API client with service user.
    """

    def get_enterprise_customer(self, uuid):
        """
        Fetch enterprise customer with enterprise service user and cache the
        API response`.
        """
        enterprise_customer = enterprise_customer_from_cache(uuid=uuid)
        if enterprise_customer is _CACHE_MISS:
            endpoint = getattr(self.client, 'enterprise-customer')
            enterprise_customer = endpoint(uuid).get()
            if enterprise_customer:
                cache_enterprise(enterprise_customer)

        return enterprise_customer


def data_sharing_consent_required(view_func):
    """
    Decorator which makes a view method redirect to the Data Sharing Consent form if:

    * The wrapped method is passed request, course_id as the first two arguments.
    * Enterprise integration is enabled
    * Data sharing consent is required before accessing this course view.
    * The request.user has not yet given data sharing consent for this course.

    After granting consent, the user will be redirected back to the original request.path.

    """

    @wraps(view_func)
    def inner(request, course_id, *args, **kwargs):
        """
        Redirect to the consent page if the request.user must consent to data sharing before viewing course_id.

        Otherwise, just call the wrapped view function.
        """
        # Redirect to the consent URL, if consent is required.
        consent_url = get_enterprise_consent_url(request, course_id, enrollment_exists=True)
        if consent_url:
            real_user = getattr(request.user, 'real_user', request.user)
            LOGGER.info(
                u'User %s cannot access the course %s because they have not granted consent',
                real_user,
                course_id,
            )
            return redirect(consent_url)

        # Otherwise, drop through to wrapped view
        return view_func(request, course_id, *args, **kwargs)

    return inner


def enterprise_enabled():
    """
    Determines whether the Enterprise app is installed
    """
    return 'enterprise' in settings.INSTALLED_APPS and settings.FEATURES.get('ENABLE_ENTERPRISE_INTEGRATION', False)


def enterprise_is_enabled(otherwise=None):
    """Decorator which requires that the Enterprise feature be enabled before the function can run."""
    def decorator(func):
        """Decorator for ensuring the Enterprise feature is enabled."""
        def wrapper(*args, **kwargs):
            if enterprise_enabled():
                return func(*args, **kwargs)
            return otherwise
        return wrapper
    return decorator


def get_enterprise_customer_cache_key(uuid, username=settings.ENTERPRISE_SERVICE_WORKER_USERNAME):
    """The cache key used to get cached Enterprise Customer data."""
    return get_cache_key(
        resource='enterprise-customer',
        resource_id=uuid,
        username=username,
    )


def cache_enterprise(enterprise_customer):
    """Add this customer's data to the Django cache."""
    cache_key = get_enterprise_customer_cache_key(enterprise_customer['uuid'])
    cache.set(cache_key, enterprise_customer, settings.ENTERPRISE_API_CACHE_TIMEOUT)


def enterprise_customer_from_cache(uuid):
    """
    Retrieve enterprise customer data associated with the given ``uuid`` from the Django cache,
    returning a ``__CACHE_MISS__`` if absent.
    """
    cache_key = get_enterprise_customer_cache_key(uuid)
    return cache.get(cache_key, _CACHE_MISS)


def add_enterprise_customer_to_session(request, enterprise_customer):
    """ Add the given enterprise_customer data to the request's session. """
    request.session[ENTERPRISE_CUSTOMER_KEY_NAME] = enterprise_customer


def enterprise_customer_from_session(request):
    """
    Retrieve enterprise_customer data from the request's session,
    returning a ``__CACHE_MISS__`` if absent.
    """
    return request.session.get(ENTERPRISE_CUSTOMER_KEY_NAME, _CACHE_MISS)


def enterprise_customer_uuid_from_session(request):
    """
    Retrieve an enterprise customer UUID from the request's session,
    returning a ``__CACHE_MISS__`` if absent.  Note that this may
    return ``None``, which indicates that we've previously looked
    for an associated customer for this request's user, and
    none was present.
    """
    customer_data = enterprise_customer_from_session(request)
    if customer_data is not _CACHE_MISS:
        customer_data = customer_data or {}
        return customer_data.get('uuid')
    return _CACHE_MISS


def enterprise_customer_uuid_from_query_param(request):
    """
    Returns an enterprise customer UUID from the given request's GET data,
    or ``__CACHE_MISS__`` if not present.
    """
    return request.GET.get(ENTERPRISE_CUSTOMER_KEY_NAME, _CACHE_MISS)


def enterprise_customer_uuid_from_cookie(request):
    """
    Returns an enterprise customer UUID from the given request's cookies,
    or ``__CACHE_MISS__`` if not present.
    """
    return request.COOKIES.get(settings.ENTERPRISE_CUSTOMER_COOKIE_NAME, _CACHE_MISS)


@enterprise_is_enabled()
def enterprise_customer_from_api(request):
    """Use an API to get Enterprise Customer data from request context clues."""
    enterprise_customer = None
    enterprise_customer_uuid = enterprise_customer_uuid_for_request(request)
    if enterprise_customer_uuid is _CACHE_MISS:
        # enterprise_customer_uuid_for_request() `shouldn't` return a __CACHE_MISS__,
        # but just in case it does, we check for it and return early if found.
        return enterprise_customer

    if enterprise_customer_uuid:
        # If we were able to obtain an EnterpriseCustomer UUID, go ahead
        # and use it to attempt to retrieve EnterpriseCustomer details
        # from the EnterpriseCustomer API.
        enterprise_api_client = (
            EnterpriseApiClient(user=request.user)
            if request.user.is_authenticated
            else EnterpriseApiServiceClient()
        )

        try:
            enterprise_customer = enterprise_api_client.get_enterprise_customer(enterprise_customer_uuid)
        except HttpNotFoundError:
            enterprise_customer = None
    return enterprise_customer


@enterprise_is_enabled()
def enterprise_customer_uuid_for_request(request):
    """
    Check all the context clues of the request to gather a particular EnterpriseCustomer's UUID.
    """
    sso_provider_id = request.GET.get('tpa_hint')
    running_pipeline = get_partial_pipeline(request)
    if running_pipeline:
        # Determine if the user is in the middle of a third-party auth pipeline,
        # and set the sso_provider_id parameter to match if so.
        sso_provider_id = Registry.get_from_pipeline(running_pipeline).provider_id

    if sso_provider_id:
        # If we have a third-party auth provider, get the linked enterprise customer.
        try:
            # FIXME: Implement an Enterprise API endpoint where we can get the EC
            # directly via the linked SSO provider
            # Check if there's an Enterprise Customer such that the linked SSO provider
            # has an ID equal to the ID we got from the running pipeline or from the
            # request tpa_hint URL parameter.
            enterprise_customer_uuid = EnterpriseCustomer.objects.get(
                enterprise_customer_identity_provider__provider_id=sso_provider_id
            ).uuid
        except EnterpriseCustomer.DoesNotExist:
            enterprise_customer_uuid = None
    else:
        enterprise_customer_uuid = _customer_uuid_from_query_param_cookies_or_session(request)

    if enterprise_customer_uuid is _CACHE_MISS:
        if not request.user.is_authenticated:
            return None

        # If there's no way to get an Enterprise UUID for the request, check to see
        # if there's already an Enterprise attached to the requesting user on the backend.
        enterprise_customer = None
        learner_data = get_enterprise_learner_data_from_db(request.user)
        if learner_data:
            enterprise_customer = learner_data[0]['enterprise_customer']
            enterprise_customer_uuid = enterprise_customer['uuid']
            cache_enterprise(enterprise_customer)
        else:
            enterprise_customer_uuid = None

        # Now that we've asked the database for this users's enterprise customer data,
        # add it to their session (even if it's null/empty, which indicates the user
        # has no associated enterprise customer).
        add_enterprise_customer_to_session(request, enterprise_customer)

    return enterprise_customer_uuid


def _customer_uuid_from_query_param_cookies_or_session(request):
    """
    Helper function that plucks a customer UUID out of the given requests's
    query params, cookie, or session data.
    Returns ``__CACHE_MISS__`` if none of those keys are present in the request.
    """
    for function in (
        enterprise_customer_uuid_from_query_param,
        enterprise_customer_uuid_from_cookie,
        enterprise_customer_uuid_from_session,
    ):
        enterprise_customer_uuid = function(request)
        if enterprise_customer_uuid is not _CACHE_MISS:
            return enterprise_customer_uuid

    return _CACHE_MISS


@enterprise_is_enabled()
def enterprise_customer_for_request(request):
    """
    Check all the context clues of the request to determine if
    the request being made is tied to a particular EnterpriseCustomer.
    """
    enterprise_customer = enterprise_customer_from_session(request)
    if enterprise_customer is _CACHE_MISS:
        enterprise_customer = enterprise_customer_from_api(request)
        add_enterprise_customer_to_session(request, enterprise_customer)
    return enterprise_customer


@enterprise_is_enabled(otherwise=False)
def consent_needed_for_course(request, user, course_id, enrollment_exists=False):
    """
    Wrap the enterprise app check to determine if the user needs to grant
    data sharing permissions before accessing a course.
    """
    LOGGER.info(
        u"Determining if user [{username}] must consent to data sharing for course [{course_id}]".format(
            username=user.username,
            course_id=course_id
        )
    )

    consent_cache_key = get_data_consent_share_cache_key(user.id, course_id)
    data_sharing_consent_needed_cache = TieredCache.get_cached_response(consent_cache_key)
    if data_sharing_consent_needed_cache.is_found and data_sharing_consent_needed_cache.value == 0:
        LOGGER.info(
            u"Consent from user [{username}] is not needed for course [{course_id}]. The DSC cache was checked,"
            u" and the value was 0.".format(
                username=user.username,
                course_id=course_id
            )
        )
        return False

    enterprise_learner_details = get_enterprise_learner_data_from_db(user)
    consent_needed = False
    if not enterprise_learner_details:
        LOGGER.info(
            u"Consent from user [{username}] is not needed for course [{course_id}]. The user is not linked to an"
            u" enterprise.".format(
                username=user.username,
                course_id=course_id
            )
        )
<<<<<<< HEAD
        consent_needed = False
=======
>>>>>>> 49ea5f51
    else:
        client = ConsentApiClient(user=request.user)
        current_enterprise_uuid = enterprise_customer_uuid_for_request(request)
        for learner in enterprise_learner_details:
            if current_enterprise_uuid != learner['enterprise_customer']['uuid']:
                # ignore details for enterprises other than the one the learner is currently logged in as
                continue
            if Site.objects.get(domain=learner['enterprise_customer']['site']['domain']) != request.site:
                LOGGER.info(
                    u"Consent check for user [{username}] and course [{course_id}] found a site mismatch. The learner "
                    u"details site [{learner_site}] doesn't match the request site [{request_site}]".format(
                        username=user.username,
                        course_id=course_id,
                        learner_site=learner['enterprise_customer']['site']['domain'],
                        request_site=request.site
                    )
                )
                # ignore details for enterprises whose site doesn't match the request site
                continue
            if client.consent_required(
                username=user.username,
                course_id=course_id,
                enterprise_customer_uuid=current_enterprise_uuid,
                enrollment_exists=enrollment_exists,
            ):
                # consent is required, no longer necessary to check other details
                consent_needed = True
                break
        if consent_needed:
            LOGGER.info(
                u"Consent from user [{username}] is needed for course [{course_id}]. The user's current enterprise"
                u" required data sharing consent, and it has not been given.".format(
                    username=user.username,
                    course_id=course_id
                )
            )
<<<<<<< HEAD
            for learner in enterprise_learner_details
        )

        if consent_needed:
            LOGGER.info(
                u"Consent from user [{username}] is needed for course [{course_id}]. The user's current enterprise"
                u" required data sharing consent, and it has not been given.".format(
                    username=user.username,
                    course_id=course_id
                )
            )
=======
>>>>>>> 49ea5f51
        else:
            LOGGER.info(
                u"Consent from user [{username}] is not needed for course [{course_id}]. The user's current enterprise"
                u"does not require data sharing consent.".format(
                    username=user.username,
                    course_id=course_id
                )
            )

    if not consent_needed:
        # Set an ephemeral item in the cache to prevent us from needing
        # to make a Consent API request every time this function is called.
        TieredCache.set_all_tiers(consent_cache_key, 0, settings.DATA_CONSENT_SHARE_CACHE_TIMEOUT)

    return consent_needed


@enterprise_is_enabled(otherwise=set())
def get_consent_required_courses(user, course_ids):
    """
    Returns a set of course_ids that require consent
    Note that this function makes use of the Enterprise models directly instead of using the API calls
    """
    result = set()
    enterprise_learner = EnterpriseCustomerUser.objects.filter(user_id=user.id).first()
    if not enterprise_learner or not enterprise_learner.enterprise_customer:
        return result

    enterprise_uuid = enterprise_learner.enterprise_customer.uuid
    data_sharing_consent = DataSharingConsent.objects.filter(username=user.username,
                                                             course_id__in=course_ids,
                                                             enterprise_customer__uuid=enterprise_uuid)

    for consent in data_sharing_consent:
        if consent.consent_required():
            result.add(consent.course_id)

    return result


@enterprise_is_enabled(otherwise='')
def get_enterprise_consent_url(request, course_id, user=None, return_to=None, enrollment_exists=False):
    """
    Build a URL to redirect the user to the Enterprise app to provide data sharing
    consent for a specific course ID.

    Arguments:
    * request: Request object
    * course_id: Course key/identifier string.
    * user: user to check for consent. If None, uses request.user
    * return_to: url name label for the page to return to after consent is granted.
                 If None, return to request.path instead.
    """
    user = user or request.user

    LOGGER.info(
        u'Getting enterprise consent url for user [{username}] and course [{course_id}].'.format(
            username=user.username,
            course_id=course_id
        )
    )

    if not consent_needed_for_course(request, user, course_id, enrollment_exists=enrollment_exists):
        return None

    if return_to is None:
        return_path = request.path
    else:
        return_path = reverse(return_to, args=(course_id,))

    url_params = {
        'enterprise_customer_uuid': enterprise_customer_uuid_for_request(request),
        'course_id': course_id,
        'next': request.build_absolute_uri(return_path),
        'failure_url': request.build_absolute_uri(
            reverse('dashboard') + '?' + urlencode(
                {
                    CONSENT_FAILED_PARAMETER: course_id
                }
            )
        ),
    }
    querystring = urlencode(url_params)
    full_url = reverse('grant_data_sharing_permissions') + '?' + querystring
    LOGGER.info(u'Redirecting to %s to complete data sharing consent', full_url)
    return full_url


@enterprise_is_enabled()
def get_enterprise_learner_data_from_api(user):
    """
    Client API operation adapter/wrapper
    """
    if user.is_authenticated:
        enterprise_learner_data = EnterpriseApiClient(user=user).fetch_enterprise_learner_data(user)
        if enterprise_learner_data:
            return enterprise_learner_data['results']


@enterprise_is_enabled()
def get_enterprise_learner_data_from_db(user):
    """
    Query the database directly and use the same serializer that the api call would use to return the same results.
    """
    if user.is_authenticated:
        queryset = EnterpriseCustomerUser.objects.filter(user_id=user.id)
        serializer = EnterpriseCustomerUserReadOnlySerializer(queryset, many=True)
        return serializer.data


@enterprise_is_enabled()
def get_enterprise_learner_portal_enabled_message(request):
    """
    Returns message to be displayed in dashboard if the user is linked to an Enterprise with the Learner Portal enabled.

    Note: request.session[ENTERPRISE_CUSTOMER_KEY_NAME] will be used in case the user is linked to
        multiple Enterprises. Otherwise, it won't exist and the Enterprise Learner data
        will be used. If that doesn't exist return None.

    Args:
        request: request made to the LMS dashboard
    """
    enterprise_customer = enterprise_customer_from_session(request)
    if enterprise_customer is _CACHE_MISS:
        learner_data = get_enterprise_learner_data_from_db(request.user)
        enterprise_customer = learner_data[0]['enterprise_customer'] if learner_data else None
        # Add to session cache regardless of whether it is null
        add_enterprise_customer_to_session(request, enterprise_customer)
        if enterprise_customer:
            cache_enterprise(enterprise_customer)

    if not enterprise_customer:
        return None

    if enterprise_customer.get('enable_learner_portal', False):
        learner_portal_url = settings.ENTERPRISE_LEARNER_PORTAL_BASE_URL + '/' + enterprise_customer['slug']
        return Text(_(
            "Your organization {bold_start}{enterprise_customer_name}{bold_end} uses a custom dashboard for learning. "
            "{link_start}Click here{link_end} to continue in that experience."
        )).format(
            enterprise_customer_name=enterprise_customer['name'],
            link_start=HTML("<a href='{learner_portal_url}'>").format(
                learner_portal_url=learner_portal_url,
            ),
            link_end=HTML("</a>"),
            bold_start=HTML("<b>"),
            bold_end=HTML("</b>"),
        )
    else:
        return None


def get_consent_notification_data(enterprise_customer):
    """
    Returns the consent notification data from DataSharingConsentPage modal
    """
    title_template = None
    message_template = None
    try:
        consent_page = DataSharingConsentTextOverrides.objects.get(enterprise_customer_id=enterprise_customer['uuid'])
        title_template = consent_page.declined_notification_title
        message_template = consent_page.declined_notification_message
    except DataSharingConsentTextOverrides.DoesNotExist:
        LOGGER.info(
            u"DataSharingConsentPage object doesn't exit for {enterprise_customer_name}".format(
                enterprise_customer_name=enterprise_customer['name']
            )
        )
    return title_template, message_template


@enterprise_is_enabled(otherwise='')
def get_dashboard_consent_notification(request, user, course_enrollments):
    """
    If relevant to the request at hand, create a banner on the dashboard indicating consent failed.

    Args:
        request: The WSGIRequest object produced by the user browsing to the Dashboard page.
        user: The logged-in user
        course_enrollments: A list of the courses to be rendered on the Dashboard page.

    Returns:
        str: Either an empty string, or a string containing the HTML code for the notification banner.
    """
    enrollment = None
    consent_needed = False
    course_id = request.GET.get(CONSENT_FAILED_PARAMETER)

    if course_id:

        enterprise_customer = enterprise_customer_for_request(request)
        if not enterprise_customer:
            return ''

        for course_enrollment in course_enrollments:
            if str(course_enrollment.course_id) == course_id:
                enrollment = course_enrollment
                break

        client = ConsentApiClient(user=request.user)
        consent_needed = client.consent_required(
            enterprise_customer_uuid=enterprise_customer['uuid'],
            username=user.username,
            course_id=course_id,
        )

    if consent_needed and enrollment:

        title_template, message_template = get_consent_notification_data(enterprise_customer)
        if not title_template:
            title_template = _(
                u'Enrollment in {course_title} was not complete.'
            )
        if not message_template:
            message_template = _(
                'If you have concerns about sharing your data, please contact your administrator '
                u'at {enterprise_customer_name}.'
            )

        title = title_template.format(
            course_title=enrollment.course_overview.display_name,
        )
        message = message_template.format(
            enterprise_customer_name=enterprise_customer['name'],
        )

        return render_to_string(
            'enterprise_support/enterprise_consent_declined_notification.html',
            {
                'title': title,
                'message': message,
                'course_name': enrollment.course_overview.display_name,
            }
        )
    return ''


@enterprise_is_enabled()
def insert_enterprise_pipeline_elements(pipeline):
    """
    If the enterprise app is enabled, insert additional elements into the
    pipeline related to enterprise.
    """
    additional_elements = (
        'enterprise.tpa_pipeline.handle_enterprise_logistration',
    )

    insert_point = pipeline.index('social_core.pipeline.social_auth.load_extra_data')
    for index, element in enumerate(additional_elements):
        pipeline.insert(insert_point + index, element)


@enterprise_is_enabled()
def unlink_enterprise_user_from_idp(request, user, idp_backend_name):
    """
    Un-links learner from their enterprise identity provider
    Args:
        request (wsgi request): request object
        user (User): user who initiated disconnect request
        idp_backend_name (str): Name of identity provider's backend

    Returns: None

    """
    enterprise_customer = enterprise_customer_for_request(request)
    if user and enterprise_customer:
        enabled_providers = Registry.get_enabled_by_backend_name(idp_backend_name)
        provider_ids = [enabled_provider.provider_id for enabled_provider in enabled_providers]
        enterprise_customer_idps = EnterpriseCustomerIdentityProvider.objects.filter(
            enterprise_customer__uuid=enterprise_customer['uuid'],
            provider_id__in=provider_ids
        )

        if enterprise_customer_idps:
            try:
                # Unlink user email from each Enterprise Customer.
                for enterprise_customer_idp in enterprise_customer_idps:
                    EnterpriseCustomerUser.objects.unlink_user(
                        enterprise_customer=enterprise_customer_idp.enterprise_customer, user_email=user.email
                    )
            except (EnterpriseCustomerUser.DoesNotExist, PendingEnterpriseCustomerUser.DoesNotExist):
                pass<|MERGE_RESOLUTION|>--- conflicted
+++ resolved
@@ -576,7 +576,6 @@
         return False
 
     enterprise_learner_details = get_enterprise_learner_data_from_db(user)
-    consent_needed = False
     if not enterprise_learner_details:
         LOGGER.info(
             u"Consent from user [{username}] is not needed for course [{course_id}]. The user is not linked to an"
@@ -585,38 +584,22 @@
                 course_id=course_id
             )
         )
-<<<<<<< HEAD
         consent_needed = False
-=======
->>>>>>> 49ea5f51
     else:
         client = ConsentApiClient(user=request.user)
         current_enterprise_uuid = enterprise_customer_uuid_for_request(request)
-        for learner in enterprise_learner_details:
-            if current_enterprise_uuid != learner['enterprise_customer']['uuid']:
-                # ignore details for enterprises other than the one the learner is currently logged in as
-                continue
-            if Site.objects.get(domain=learner['enterprise_customer']['site']['domain']) != request.site:
-                LOGGER.info(
-                    u"Consent check for user [{username}] and course [{course_id}] found a site mismatch. The learner "
-                    u"details site [{learner_site}] doesn't match the request site [{request_site}]".format(
-                        username=user.username,
-                        course_id=course_id,
-                        learner_site=learner['enterprise_customer']['site']['domain'],
-                        request_site=request.site
-                    )
-                )
-                # ignore details for enterprises whose site doesn't match the request site
-                continue
-            if client.consent_required(
+        consent_needed = any(
+            current_enterprise_uuid == learner['enterprise_customer']['uuid']
+            and Site.objects.get(domain=learner['enterprise_customer']['site']['domain']) == request.site
+            and client.consent_required(
                 username=user.username,
                 course_id=course_id,
                 enterprise_customer_uuid=current_enterprise_uuid,
                 enrollment_exists=enrollment_exists,
-            ):
-                # consent is required, no longer necessary to check other details
-                consent_needed = True
-                break
+            )
+            for learner in enterprise_learner_details
+        )
+
         if consent_needed:
             LOGGER.info(
                 u"Consent from user [{username}] is needed for course [{course_id}]. The user's current enterprise"
@@ -625,20 +608,6 @@
                     course_id=course_id
                 )
             )
-<<<<<<< HEAD
-            for learner in enterprise_learner_details
-        )
-
-        if consent_needed:
-            LOGGER.info(
-                u"Consent from user [{username}] is needed for course [{course_id}]. The user's current enterprise"
-                u" required data sharing consent, and it has not been given.".format(
-                    username=user.username,
-                    course_id=course_id
-                )
-            )
-=======
->>>>>>> 49ea5f51
         else:
             LOGGER.info(
                 u"Consent from user [{username}] is not needed for course [{course_id}]. The user's current enterprise"
