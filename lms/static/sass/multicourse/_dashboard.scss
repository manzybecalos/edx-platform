--- conflicted
+++ resolved
@@ -732,13 +732,6 @@
               font-weight: bold;
             }
           }
-<<<<<<< HEAD
-          .credit-eligibility-msg {
-            @include float(left);
-            width: flex-grid(10, 12);
-          }
-=======
->>>>>>> 882c2fa3
 
           .credit-action {
             .credit-msg {
