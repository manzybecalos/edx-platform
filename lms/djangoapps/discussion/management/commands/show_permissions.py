# pylint: disable=missing-module-docstring,too-many-format-args


from django.contrib.auth.models import User  # lint-amnesty, pylint: disable=imported-auth-user
from django.core.management.base import BaseCommand
from django.db.models import Q


class Command(BaseCommand):  # lint-amnesty, pylint: disable=missing-class-docstring
    help = "Show a user's roles and permissions."

    def add_arguments(self, parser):
        parser.add_argument('email_or_username',
                            help='the email or username of the user')

    def handle(self, *args, **options):
        email_or_username = options['email_or_username']
<<<<<<< HEAD
        user = User.objects.filter(Q(username=email_or_username) | Q(email=email_or_username)).first()
        if not user:
            print('User {} does not exist. '.format(email_or_username))
=======
        try:
            if '@' in email_or_username:
                user = User.objects.get(email=email_or_username)
            else:
                user = User.objects.get(username=email_or_username)
        except User.DoesNotExist:
            print(f'User {email_or_username} does not exist. ')
>>>>>>> 638ef48e
            print('Available users: ')
            print(User.objects.all())
            return

        roles = user.roles.all()
<<<<<<< HEAD
        print(u'{} has {} roles:'.format(user, len(roles)))
=======
        print('{} has %d roles:'.format(user, len(roles)))
>>>>>>> 638ef48e
        for role in roles:
            print(f'\t{role}')

        for role in roles:
            print(f'{role} has permissions: ')
            print(role.permissions.all())<|MERGE_RESOLUTION|>--- conflicted
+++ resolved
@@ -15,29 +15,17 @@
 
     def handle(self, *args, **options):
         email_or_username = options['email_or_username']
-<<<<<<< HEAD
+
         user = User.objects.filter(Q(username=email_or_username) | Q(email=email_or_username)).first()
         if not user:
-            print('User {} does not exist. '.format(email_or_username))
-=======
-        try:
-            if '@' in email_or_username:
-                user = User.objects.get(email=email_or_username)
-            else:
-                user = User.objects.get(username=email_or_username)
-        except User.DoesNotExist:
             print(f'User {email_or_username} does not exist. ')
->>>>>>> 638ef48e
             print('Available users: ')
             print(User.objects.all())
             return
 
         roles = user.roles.all()
-<<<<<<< HEAD
         print(u'{} has {} roles:'.format(user, len(roles)))
-=======
-        print('{} has %d roles:'.format(user, len(roles)))
->>>>>>> 638ef48e
+        
         for role in roles:
             print(f'\t{role}')
 
