"""
Module with code executed during Studio startup
"""

from django.conf import settings

# Force settings to run so that the python path is modified
settings.INSTALLED_APPS  # pylint: disable=pointless-statement

from openedx.core.lib.django_startup import autostartup
import django
from monkey_patch import third_party_auth

import xmodule.x_module
import cms.lib.xblock.runtime


def run():
    """
    Executed during django startup
    """
<<<<<<< HEAD
    # Patch the xml libs.
    from safe_lxml import defuse_xml_libs
    defuse_xml_libs()

    django_utils_translation.patch()
=======
    third_party_auth.patch()

    django.setup()
>>>>>>> fdeceb10

    autostartup()

    add_mimetypes()

    if settings.FEATURES.get('USE_CUSTOM_THEME', False):
        enable_theme()

    # In order to allow descriptors to use a handler url, we need to
    # monkey-patch the x_module library.
    # TODO: Remove this code when Runtimes are no longer created by modulestores
    # https://openedx.atlassian.net/wiki/display/PLAT/Convert+from+Storage-centric+runtimes+to+Application-centric+runtimes
    xmodule.x_module.descriptor_global_handler_url = cms.lib.xblock.runtime.handler_url
    xmodule.x_module.descriptor_global_local_resource_url = cms.lib.xblock.runtime.local_resource_url


def add_mimetypes():
    """
    Add extra mimetypes. Used in xblock_resource.

    If you add a mimetype here, be sure to also add it in lms/startup.py.
    """
    import mimetypes

    mimetypes.add_type('application/vnd.ms-fontobject', '.eot')
    mimetypes.add_type('application/x-font-opentype', '.otf')
    mimetypes.add_type('application/x-font-ttf', '.ttf')
    mimetypes.add_type('application/font-woff', '.woff')


def enable_theme():
    """
    Enable the settings for a custom theme, whose files should be stored
    in ENV_ROOT/themes/THEME_NAME (e.g., edx_all/themes/stanford).
    At this moment this is actually just a fix for collectstatic,
    (see https://openedx.atlassian.net/browse/TNL-726),
    but can be improved with a full theming option also for Studio
    in the future (see lms.startup)
    """
    # Workaround for setting THEME_NAME to an empty
    # string which is the default due to this ansible
    # bug: https://github.com/ansible/ansible/issues/4812
    if settings.THEME_NAME == "":
        settings.THEME_NAME = None
        return

    assert settings.FEATURES['USE_CUSTOM_THEME']
    settings.FAVICON_PATH = 'themes/{name}/images/favicon.ico'.format(
        name=settings.THEME_NAME
    )

    # Calculate the location of the theme's files
    theme_root = settings.ENV_ROOT / "themes" / settings.THEME_NAME

    # Namespace the theme's static files to 'themes/<theme_name>' to
    # avoid collisions with default edX static files
    settings.STATICFILES_DIRS.append(
        (u'themes/{}'.format(settings.THEME_NAME), theme_root / 'static')
    )<|MERGE_RESOLUTION|>--- conflicted
+++ resolved
@@ -19,17 +19,9 @@
     """
     Executed during django startup
     """
-<<<<<<< HEAD
-    # Patch the xml libs.
-    from safe_lxml import defuse_xml_libs
-    defuse_xml_libs()
-
-    django_utils_translation.patch()
-=======
     third_party_auth.patch()
 
     django.setup()
->>>>>>> fdeceb10
 
     autostartup()
 
